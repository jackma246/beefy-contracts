--- conflicted
+++ resolved
@@ -124,17 +124,6 @@
     // compounds earnings and charges performance fee
     function _harvest() internal {
         IMasterChef(chef).deposit(poolId, 0);
-<<<<<<< HEAD
-        uint outputBal = IERC20(output).balanceOf(address(this));
-            if (outputBal > 0) {
-                chargeFees();
-                addLiquidity();
-                deposit();
-            }
-
-        lastHarvest = block.timestamp;
-        emit StratHarvest(msg.sender);
-=======
         uint256 outputBal = IERC20(output).balanceOf(address(this));
         if (outputBal > 0) {
             chargeFees();
@@ -144,7 +133,6 @@
             lastHarvest = block.timestamp;
             emit StratHarvest(msg.sender);
         }
->>>>>>> ae0aa562
     }
 
     // performance fees
