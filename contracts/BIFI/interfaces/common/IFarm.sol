// SPDX-License-Identifier: MIT
<<<<<<< HEAD
pragma solidity ^0.8.0;
=======
pragma solidity ^0.8.4;
pragma abicoder v1;
>>>>>>> f7030265

interface IFarm {
    function poolInfo(uint256 _pid) external view returns (address, uint256, uint256, uint256, address);
    function userInfo(uint256 _pid, address _user) external view returns (uint256, uint256);
    function stakedWantTokens(uint256 _pid, address _user) external view returns (uint256);
    function deposit(uint256 _pid, uint256 _wantAmt) external;
    function withdraw(uint256 _pid, uint256 _wantAmt) external;
    function withdrawAll(uint256 _pid) external;
    function emergencyWithdraw(uint256 _pid) external;
}<|MERGE_RESOLUTION|>--- conflicted
+++ resolved
@@ -1,17 +1,13 @@
-// SPDX-License-Identifier: MIT
-<<<<<<< HEAD
-pragma solidity ^0.8.0;
-=======
-pragma solidity ^0.8.4;
-pragma abicoder v1;
->>>>>>> f7030265
-
-interface IFarm {
-    function poolInfo(uint256 _pid) external view returns (address, uint256, uint256, uint256, address);
-    function userInfo(uint256 _pid, address _user) external view returns (uint256, uint256);
-    function stakedWantTokens(uint256 _pid, address _user) external view returns (uint256);
-    function deposit(uint256 _pid, uint256 _wantAmt) external;
-    function withdraw(uint256 _pid, uint256 _wantAmt) external;
-    function withdrawAll(uint256 _pid) external;
-    function emergencyWithdraw(uint256 _pid) external;
+// SPDX-License-Identifier: MIT
+pragma solidity ^0.8.4;
+pragma abicoder v1;
+
+interface IFarm {
+    function poolInfo(uint256 _pid) external view returns (address, uint256, uint256, uint256, address);
+    function userInfo(uint256 _pid, address _user) external view returns (uint256, uint256);
+    function stakedWantTokens(uint256 _pid, address _user) external view returns (uint256);
+    function deposit(uint256 _pid, uint256 _wantAmt) external;
+    function withdraw(uint256 _pid, uint256 _wantAmt) external;
+    function withdrawAll(uint256 _pid) external;
+    function emergencyWithdraw(uint256 _pid) external;
 }