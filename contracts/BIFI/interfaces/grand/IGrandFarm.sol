// SPDX-License-Identifier: MIT
<<<<<<< HEAD
pragma solidity ^0.8.0;
=======
pragma solidity ^0.8.4;
pragma abicoder v1;
>>>>>>> f7030265

interface IGrandFarm {
    function stakedWantTokens(uint256 _pid, address _user) external view returns (uint256);
    function depositWant(uint256 _pid, uint256 _amount) external;
    function withdrawWant(uint256 _pid, uint256 wantBalance) external;
    function emergencyWithdraw(uint256 _pid) external;
}<|MERGE_RESOLUTION|>--- conflicted
+++ resolved
@@ -1,10 +1,6 @@
 // SPDX-License-Identifier: MIT
-<<<<<<< HEAD
-pragma solidity ^0.8.0;
-=======
 pragma solidity ^0.8.4;
 pragma abicoder v1;
->>>>>>> f7030265
 
 interface IGrandFarm {
     function stakedWantTokens(uint256 _pid, address _user) external view returns (uint256);
