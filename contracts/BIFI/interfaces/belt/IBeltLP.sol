// SPDX-License-Identifier: MIT

<<<<<<< HEAD
pragma solidity ^0.8.0;
=======
pragma solidity ^0.8.4;
pragma abicoder v1;
>>>>>>> f7030265

interface IBeltLP {
    function add_liquidity(uint256[4] memory uamounts, uint256 min_mint_amount) external;
}<|MERGE_RESOLUTION|>--- conflicted
+++ resolved
@@ -1,11 +1,7 @@
 // SPDX-License-Identifier: MIT
 
-<<<<<<< HEAD
-pragma solidity ^0.8.0;
-=======
 pragma solidity ^0.8.4;
 pragma abicoder v1;
->>>>>>> f7030265
 
 interface IBeltLP {
     function add_liquidity(uint256[4] memory uamounts, uint256 min_mint_amount) external;
