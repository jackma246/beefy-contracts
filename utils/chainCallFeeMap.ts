import { BeefyChain } from "./beefyChain"

<<<<<<< HEAD
export const chainCallFeeMap: Record<keyof typeof ChainId & "localhost", number> = {
  bsc: 111,
  avax: 111,
  polygon: 11,
  heco: 11,
  fantom: 11,
  one: 111,
  arbitrum: 111,
  moonriver: 11,
  cronos: 111,
  aurora: 1,
  localhost: 11,
=======
const defaultFee = 111;
const reducedFee = 11;

export const chainCallFeeMap: Record<BeefyChain, number> = {
  bsc: defaultFee,
  avax: defaultFee,
  polygon: reducedFee,
  heco: reducedFee,
  fantom: reducedFee,
  one: defaultFee,
  arbitrum: defaultFee,
  moonriver: reducedFee,
  cronos: defaultFee,
  localhost: reducedFee,
  celo: defaultFee,
  aurora: defaultFee
>>>>>>> 06de4e75
};<|MERGE_RESOLUTION|>--- conflicted
+++ resolved
@@ -1,19 +1,5 @@
 import { BeefyChain } from "./beefyChain"
 
-<<<<<<< HEAD
-export const chainCallFeeMap: Record<keyof typeof ChainId & "localhost", number> = {
-  bsc: 111,
-  avax: 111,
-  polygon: 11,
-  heco: 11,
-  fantom: 11,
-  one: 111,
-  arbitrum: 111,
-  moonriver: 11,
-  cronos: 111,
-  aurora: 1,
-  localhost: 11,
-=======
 const defaultFee = 111;
 const reducedFee = 11;
 
@@ -28,7 +14,6 @@
   moonriver: reducedFee,
   cronos: defaultFee,
   localhost: reducedFee,
-  celo: defaultFee,
-  aurora: defaultFee
->>>>>>> 06de4e75
+  celo: reducedFee,
+  aurora: reducedFee
 };